--- conflicted
+++ resolved
@@ -27,22 +27,13 @@
   "author": "Claude Code",
   "license": "MIT",
   "devDependencies": {
-<<<<<<< HEAD
-    "@babel/core": "^7.23.5",
-    "@babel/preset-env": "^7.23.5",
-    "@types/jest": "^29.5.8",
-    "babel-jest": "^29.7.0",
-    "cypress": "^13.6.0",
-    "jest": "^29.7.0",
-    "jest-environment-jsdom": "^29.7.0",
-=======
     "@babel/core": "^7.28.0",
     "@babel/preset-env": "^7.28.0",
+    "@types/jest": "^29.5.8",
     "babel-jest": "^30.0.5",
     "cypress": "^14.5.3",
     "jest": "^30.0.5",
     "jest-environment-jsdom": "^30.0.5",
->>>>>>> 3ca31437
     "wait-on": "^8.0.3"
   },
   "repository": {
