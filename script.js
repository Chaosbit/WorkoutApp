class WorkoutParser {
    static parseMarkdown(content) {
        const lines = content.split('\n').map(line => line.trim());
        const workout = {
            title: '',
            exercises: []
        };
        
        let currentExercise = null;
        let descriptionLines = [];
        
        for (let i = 0; i < lines.length; i++) {
            const line = lines[i];
            
            if (!line) continue;
            
            if (line.startsWith('# ')) {
                workout.title = line.substring(2).trim();
            } else if (line.startsWith('## ') || line.startsWith('### ')) {
                if (currentExercise && descriptionLines.length > 0) {
                    currentExercise.description = descriptionLines.join('\n').trim();
                    descriptionLines = [];
                }
                
                const exerciseLine = line.replace(/^#{2,3}\s+/, '');
                const timeMatch = exerciseLine.match(/^(.+?)\s*-\s*(\d+):(\d+)$/);
                const repMatch = exerciseLine.match(/^(.+?)\s*-\s*(\d+)\s+reps?$/i);
                
                if (timeMatch) {
                    const [, name, minutes, seconds] = timeMatch;
                    const duration = parseInt(minutes) * 60 + parseInt(seconds);
                    currentExercise = {
                        name: name.trim(),
                        duration: duration,
                        exerciseType: 'timer',
                        type: 'exercise',
                        description: ''
                    };
                    workout.exercises.push(currentExercise);
                } else if (repMatch) {
                    const [, name, reps] = repMatch;
                    currentExercise = {
                        name: name.trim(),
                        reps: parseInt(reps),
                        exerciseType: 'reps',
                        type: 'exercise',
                        completed: false,
                        description: ''
                    };
                    workout.exercises.push(currentExercise);
                } else {
<<<<<<< HEAD
                    currentExercise = {
                        name: exerciseLine,
                        duration: 60,
                        exerciseType: 'timer',
                        type: 'exercise',
                        description: ''
                    };
                    workout.exercises.push(currentExercise);
=======
                    // For validation purposes, exercises should have explicit time formats
                    // If no time format is found, this could be an error
                    throw new Error(`Exercise "${exerciseLine}" is missing time format (e.g., "- 1:30")`);
>>>>>>> f37de6b4
                }
            } else if (line.toLowerCase().startsWith('rest') && line.includes('-')) {
                if (currentExercise && descriptionLines.length > 0) {
                    currentExercise.description = descriptionLines.join('\n').trim();
                    descriptionLines = [];
                }
                
                const match = line.match(/rest\s*-\s*(\d+):(\d+)/i);
                if (match) {
                    const [, minutes, seconds] = match;
                    const duration = parseInt(minutes) * 60 + parseInt(seconds);
                    currentExercise = {
                        name: 'Rest',
                        duration: duration,
                        exerciseType: 'timer',
                        type: 'rest',
                        description: 'Take a break and prepare for the next exercise'
                    };
                    workout.exercises.push(currentExercise);
                }
            } else if (currentExercise && line && !line.startsWith('#')) {
                descriptionLines.push(line);
            }
        }
        
        if (currentExercise && descriptionLines.length > 0) {
            currentExercise.description = descriptionLines.join('\n').trim();
        }
        
        return workout;
    }
}

class WorkoutLibrary {
    constructor() {
        this.workouts = this.loadWorkouts();
    }

    loadWorkouts() {
        try {
            const stored = localStorage.getItem('workoutLibrary');
            return stored ? JSON.parse(stored) : [];
        } catch (error) {
            console.warn('Error loading workout library:', error);
            return [];
        }
    }

    saveWorkouts() {
        try {
            localStorage.setItem('workoutLibrary', JSON.stringify(this.workouts));
        } catch (error) {
            console.warn('Error saving workout library:', error);
        }
    }

    addWorkout(filename, content, workoutData) {
        const id = Date.now().toString();
        const workout = {
            id,
            name: filename.replace('.md', ''),
            filename,
            content,
            data: workoutData,
            dateAdded: new Date().toISOString()
        };
        
        // Check if workout with same name already exists
        const existingIndex = this.workouts.findIndex(w => w.name === workout.name);
        if (existingIndex !== -1) {
            // Update existing workout
            this.workouts[existingIndex] = { ...this.workouts[existingIndex], ...workout, id: this.workouts[existingIndex].id };
        } else {
            // Add new workout
            this.workouts.push(workout);
        }
        
        this.saveWorkouts();
        return workout;
    }

    getWorkout(id) {
        return this.workouts.find(w => w.id === id);
    }

    getAllWorkouts() {
        return [...this.workouts];
    }

    deleteWorkout(id) {
        this.workouts = this.workouts.filter(w => w.id !== id);
        this.saveWorkouts();
    }

    renameWorkout(id, newName) {
        const workout = this.getWorkout(id);
        if (workout) {
            workout.name = newName;
            this.saveWorkouts();
        }
    }
}

class WorkoutTimer {
    constructor() {
        this.workout = null;
        this.currentWorkoutId = null;
        this.currentExerciseIndex = 0;
        this.timeRemaining = 0;
        this.isRunning = false;
        this.isPaused = false;
        this.intervalId = null;
        this.audioContext = null;
        this.library = new WorkoutLibrary();
        this.isAdvancing = false; // Flag to prevent double advancement
        this.lastCompletionTime = 0; // Timestamp for double-click prevention
        
        this.initializeElements();
        this.bindEvents();
        this.initializeAudio();
        this.loadWorkoutSelector();
    }
    
    initializeElements() {
        this.fileInput = document.getElementById('workoutFile');
        this.workoutDisplay = document.getElementById('workoutDisplay');
        this.workoutTitle = document.getElementById('workoutTitle');
        this.currentExercise = document.getElementById('currentExercise');
        this.currentDescription = document.getElementById('currentDescription');
        this.descriptionContent = document.getElementById('descriptionContent');
        this.timerDisplay = document.getElementById('timerDisplay');
        this.repsDisplay = document.getElementById('repsDisplay');
        this.repsCount = document.getElementById('repsCount');
        this.repCompletion = document.getElementById('repCompletion');
        this.completeRepBtn = document.getElementById('completeRepBtn');
        this.progressFill = document.getElementById('progressFill');
        this.progressText = document.getElementById('progressText');
        this.workoutList = document.getElementById('workoutList');
        
        // Workout library elements
        this.workoutLibrarySection = document.getElementById('workoutLibrary');
        this.workoutSelect = document.getElementById('workoutSelect');
        this.editWorkoutBtn = document.getElementById('editWorkoutBtn');
        this.deleteWorkoutBtn = document.getElementById('deleteWorkoutBtn');
        
        // Workout editor elements
        this.workoutEditor = document.getElementById('workoutEditor');
        this.workoutNameInput = document.getElementById('workoutNameInput');
        this.workoutMarkdownEditor = document.getElementById('workoutMarkdownEditor');
        this.saveWorkoutBtn = document.getElementById('saveWorkoutBtn');
        this.cancelEditBtn = document.getElementById('cancelEditBtn');
        
        this.startBtn = document.getElementById('startBtn');
        this.pauseBtn = document.getElementById('pauseBtn');
        this.skipBtn = document.getElementById('skipBtn');
        this.resetBtn = document.getElementById('resetBtn');
    }
    
    bindEvents() {
        this.fileInput.addEventListener('change', (e) => this.loadWorkoutFile(e));
        this.workoutSelect.addEventListener('change', (e) => this.selectWorkout(e));
        this.editWorkoutBtn.addEventListener('click', () => this.editSelectedWorkout());
        this.deleteWorkoutBtn.addEventListener('click', () => this.deleteSelectedWorkout());
        this.saveWorkoutBtn.addEventListener('click', () => this.saveWorkoutChanges());
        this.cancelEditBtn.addEventListener('click', () => this.cancelWorkoutEdit());
        this.startBtn.addEventListener('click', () => this.startWorkout());
        this.pauseBtn.addEventListener('click', () => this.pauseWorkout());
        this.skipBtn.addEventListener('click', () => this.skipExercise());
        this.resetBtn.addEventListener('click', () => this.resetWorkout());
        this.completeRepBtn.addEventListener('click', () => this.completeRepExercise());
    }
    
    initializeAudio() {
        try {
            this.audioContext = new (window.AudioContext || window.webkitAudioContext)();
        } catch (error) {
            console.warn('Web Audio API not supported');
        }
    }
    
    playSound(frequency = 800, duration = 500, type = 'sine') {
        if (!this.audioContext) return;
        
        try {
            if (this.audioContext.state === 'suspended') {
                this.audioContext.resume();
            }
            
            const oscillator = this.audioContext.createOscillator();
            const gainNode = this.audioContext.createGain();
            
            oscillator.connect(gainNode);
            gainNode.connect(this.audioContext.destination);
            
            oscillator.frequency.setValueAtTime(frequency, this.audioContext.currentTime);
            oscillator.type = type;
            
            gainNode.gain.setValueAtTime(0.3, this.audioContext.currentTime);
            gainNode.gain.exponentialRampToValueAtTime(0.01, this.audioContext.currentTime + duration / 1000);
            
            oscillator.start(this.audioContext.currentTime);
            oscillator.stop(this.audioContext.currentTime + duration / 1000);
        } catch (error) {
            console.warn('Error playing sound:', error);
        }
    }
    
    async loadWorkoutFile(event) {
        const file = event.target.files[0];
        if (!file) return;
        
        try {
            const content = await file.text();
            const workoutData = WorkoutParser.parseMarkdown(content);
            
            // Add to library
            const savedWorkout = this.library.addWorkout(file.name, content, workoutData);
            this.currentWorkoutId = savedWorkout.id;
            
            // Set as current workout
            this.workout = workoutData;
            this.displayWorkout();
            this.loadWorkoutSelector();
            
            // Clear file input
            event.target.value = '';
        } catch (error) {
            alert('Error reading workout file: ' + error.message);
        }
    }

    loadWorkoutSelector() {
        const workouts = this.library.getAllWorkouts();
        
        // Clear existing options (except placeholder)
        this.workoutSelect.innerHTML = '<option value="">Choose a saved workout...</option>';
        
        // Add workout options
        workouts.forEach(workout => {
            const option = document.createElement('option');
            option.value = workout.id;
            option.textContent = workout.name;
            if (workout.id === this.currentWorkoutId) {
                option.selected = true;
            }
            this.workoutSelect.appendChild(option);
        });
        
        // Show/hide library section
        if (workouts.length > 0) {
            this.workoutLibrarySection.style.display = 'block';
        } else {
            this.workoutLibrarySection.style.display = 'none';
        }
        
        // Update delete button state
        this.updateDeleteButtonState();
    }

    selectWorkout(event) {
        const workoutId = event.target.value;
        
        if (!workoutId) {
            this.currentWorkoutId = null;
            this.workout = null;
            this.updateDeleteButtonState();
            return;
        }
        
        const savedWorkout = this.library.getWorkout(workoutId);
        if (savedWorkout) {
            this.currentWorkoutId = workoutId;
            this.workout = savedWorkout.data;
            this.displayWorkout();
            this.updateDeleteButtonState();
        }
    }

    deleteSelectedWorkout() {
        if (!this.currentWorkoutId) return;
        
        const savedWorkout = this.library.getWorkout(this.currentWorkoutId);
        if (!savedWorkout) return;
        
        if (confirm(`Are you sure you want to delete "${savedWorkout.name}"?`)) {
            this.library.deleteWorkout(this.currentWorkoutId);
            
            // Clear current workout if it was deleted
            this.currentWorkoutId = null;
            this.workout = null;
            this.workoutDisplay.style.display = 'none';
            
            // Show sample format again
            const sampleFormat = document.querySelector('.sample-format');
            if (sampleFormat) {
                sampleFormat.style.display = 'block';
            }
            
            this.loadWorkoutSelector();
        }
    }

    updateDeleteButtonState() {
        this.deleteWorkoutBtn.disabled = !this.currentWorkoutId;
        this.editWorkoutBtn.disabled = !this.currentWorkoutId;
    }
    
    editSelectedWorkout() {
        if (!this.currentWorkoutId) return;
        
        const savedWorkout = this.library.getWorkout(this.currentWorkoutId);
        if (!savedWorkout) return;
        
        // Populate the editor with current workout data
        this.workoutNameInput.value = savedWorkout.name;
        this.workoutMarkdownEditor.value = savedWorkout.content || '';
        
        // Show the editor and hide the workout display
        this.workoutEditor.style.display = 'block';
        this.workoutDisplay.style.display = 'none';
    }
    
    saveWorkoutChanges() {
        const newName = this.workoutNameInput.value.trim();
        const newContent = this.workoutMarkdownEditor.value.trim();
        
        if (!newName || !newContent) {
            alert('Please provide both a workout name and content.');
            return;
        }
        
        try {
            // Parse the new content to validate it
            const newWorkoutData = WorkoutParser.parseMarkdown(newContent);
            
            if (!newWorkoutData.exercises || newWorkoutData.exercises.length === 0) {
                alert('Please provide valid workout content with at least one exercise.');
                return;
            }
            
            // Update the workout in storage
            const savedWorkout = this.library.getWorkout(this.currentWorkoutId);
            if (savedWorkout) {
                // Remember current exercise position before updating
                const wasRunning = this.isRunning;
                const wasPaused = this.isPaused;
                const currentIndex = this.currentExerciseIndex;
                const currentTime = this.timeRemaining;
                
                savedWorkout.name = newName;
                savedWorkout.content = newContent;
                savedWorkout.data = newWorkoutData;
                this.library.saveWorkouts();
                
                // Update current workout
                this.workout = newWorkoutData;
                
                // Preserve exercise position if still valid
                if (currentIndex < newWorkoutData.exercises.length) {
                    this.currentExerciseIndex = currentIndex;
                    // If we were in the middle of an exercise, reload it with the new data
                    this.loadCurrentExercise();
                    // If the exercise duration changed and we had more time remaining than the new duration,
                    // adjust the remaining time
                    if (this.timeRemaining < currentTime) {
                        this.timeRemaining = Math.min(currentTime, this.workout.exercises[currentIndex].duration);
                    } else {
                        this.timeRemaining = currentTime;
                    }
                    this.updateDisplay();
                    this.updateProgressBar();
                } else {
                    // If current exercise index is out of bounds, reset to beginning
                    this.resetWorkout();
                }
                
                // Restore running state if it was active
                if (wasRunning) {
                    this.isRunning = true;
                    this.isPaused = false;
                    this.startTimer();
                } else if (wasPaused) {
                    this.isPaused = true;
                    this.isRunning = false;
                }
                
                this.updateControls();
                this.displayWorkout();
                
                // Hide editor and refresh workout selector
                this.cancelWorkoutEdit();
                this.loadWorkoutSelector();
                
                // Reselect the updated workout in the dropdown
                this.workoutSelect.value = this.currentWorkoutId;
                
                alert('Workout updated successfully!');
            }
        } catch (error) {
            console.error('Error parsing workout:', error);
            alert('Error parsing workout content. Please check your markdown format.');
        }
    }
    
    cancelWorkoutEdit() {
        this.workoutEditor.style.display = 'none';
        if (this.workout) {
            this.workoutDisplay.style.display = 'block';
        }
    }
    
    displayWorkout() {
        if (!this.workout) return;
        
        this.workoutTitle.textContent = this.workout.title || 'Workout';
        this.workoutDisplay.style.display = 'block';
        
        // Hide the sample format when a workout is loaded
        const sampleFormat = document.querySelector('.sample-format');
        if (sampleFormat) {
            sampleFormat.style.display = 'none';
        }
        
        this.renderWorkoutList();
        this.resetWorkout();
    }
    
    renderWorkoutList() {
        this.workoutList.innerHTML = '';
        
        this.workout.exercises.forEach((exercise, index) => {
            const item = document.createElement('div');
            item.className = 'exercise-item pending';
            
            const hasDescription = exercise.description && exercise.description.trim().length > 0;
            const isRepBased = exercise.exerciseType === 'reps';
            const displayDuration = isRepBased ? `${exercise.reps} reps` : this.formatTime(exercise.duration);
            
            item.innerHTML = `
                <div class="exercise-header" ${hasDescription ? `onclick="this.parentElement.classList.toggle('expanded')"` : ''}>
                    <span class="exercise-name">${exercise.name}</span>
                    <div class="exercise-meta">
                        <span class="exercise-duration ${isRepBased ? 'reps-based' : ''}">${displayDuration}</span>
                        ${hasDescription ? '<span class="expand-icon">▼</span>' : ''}
                    </div>
                </div>
                ${hasDescription ? `
                    <div class="exercise-description">
                        ${exercise.description.split('\n').map(line => `<p>${line}</p>`).join('')}
                    </div>
                ` : ''}
            `;
            
            this.workoutList.appendChild(item);
        });
    }
    
    updateWorkoutList() {
        const items = this.workoutList.querySelectorAll('.exercise-item');
        items.forEach((item, index) => {
            item.className = 'exercise-item';
            if (index < this.currentExerciseIndex) {
                item.classList.add('completed');
            } else if (index === this.currentExerciseIndex) {
                item.classList.add('current');
            } else {
                item.classList.add('pending');
            }
        });
    }
    
    startWorkout() {
        if (!this.workout || this.workout.exercises.length === 0) {
            alert('Please load a workout file first');
            return;
        }
        
        this.isRunning = true;
        this.isPaused = false;
        this.updateControls();
        
        if (this.timeRemaining === 0 && this.currentExerciseIndex < this.workout.exercises.length) {
            this.loadCurrentExercise();
        }
        
        const currentExercise = this.workout.exercises[this.currentExerciseIndex];
        if (currentExercise && currentExercise.exerciseType === 'timer') {
            this.startTimer();
        }
    }
    
    pauseWorkout() {
        this.isPaused = true;
        this.isRunning = false;
        this.stopTimer();
        this.updateControls();
    }
    
    skipExercise() {
        this.nextExercise();
    }
    
    completeRepExercise() {
        // Add protection against rapid successive calls
        if (this.isAdvancing) return;
        
        const exercise = this.workout.exercises[this.currentExerciseIndex];
        
        // Prevent double completion - only allow if exercise is not completed yet
        if (exercise && exercise.exerciseType === 'reps' && this.isRunning && !exercise.completed) {
            exercise.completed = true;
            this.nextExercise();
        }
    }
    
    resetWorkout() {
        this.isRunning = false;
        this.isPaused = false;
        this.currentExerciseIndex = 0;
        this.timeRemaining = 0;
        this.stopTimer();
        
        if (this.workout && this.workout.exercises.length > 0) {
            this.loadCurrentExercise();
        }
        
        this.updateControls();
        this.updateWorkoutList();
    }
    
    loadCurrentExercise() {
        if (!this.workout || this.currentExerciseIndex >= this.workout.exercises.length) {
            this.completeWorkout();
            return;
        }
        
        // Stop any existing timer to prevent it from interfering with rep-based exercises
        this.stopTimer();
        
        const exercise = this.workout.exercises[this.currentExerciseIndex];
        this.currentExercise.textContent = exercise.name;
        
        if (exercise.exerciseType === 'reps') {
            // Rep-based exercise
            this.timeRemaining = 0;
            this.timerDisplay.style.display = 'none';
            this.repsDisplay.style.display = 'block';
            this.repCompletion.style.display = 'block';
            this.repsCount.textContent = exercise.reps;
            
            // Reset completion state
            exercise.completed = false;
            
            // Set progress bar to 0 for rep exercises
            this.progressFill.style.width = '0%';
        } else {
            // Timer-based exercise
            this.timeRemaining = exercise.duration;
            this.timerDisplay.style.display = 'block';
            this.repsDisplay.style.display = 'none';
            this.repCompletion.style.display = 'none';
            
            // Reset progress bar for timer exercises
            this.progressFill.style.width = '0%';
        }
        
        if (exercise.description && exercise.description.trim().length > 0) {
            this.descriptionContent.innerHTML = exercise.description.split('\n').map(line => `<p>${line}</p>`).join('');
            this.currentDescription.style.display = 'block';
            this.currentDescription.classList.remove('expanded');
        } else {
            this.currentDescription.style.display = 'none';
        }
        
        this.updateDisplay();
        this.updateProgress();
        this.updateWorkoutList();
        this.updateControls();
    }
    
    startTimer() {
        this.stopTimer();
        this.intervalId = setInterval(() => {
            this.timeRemaining--;
            this.updateDisplay();
            this.updateProgressBar();
            
            if (this.timeRemaining <= 0) {
                this.nextExercise();
            }
        }, 1000);
    }
    
    stopTimer() {
        if (this.intervalId) {
            clearInterval(this.intervalId);
            this.intervalId = null;
        }
    }
    
    nextExercise() {
        if (this.isAdvancing) return; // Prevent rapid succession calls
        this.isAdvancing = true;
        
        this.stopTimer(); // Always stop timer first
        this.playSound(600, 300);
        this.currentExerciseIndex++;
        
        if (this.currentExerciseIndex >= this.workout.exercises.length) {
            this.completeWorkout();
        } else {
            this.loadCurrentExercise();
            if (this.isRunning) {
                const currentExercise = this.workout.exercises[this.currentExerciseIndex];
                if (currentExercise && currentExercise.exerciseType === 'timer') {
                    this.startTimer();
                }
            }
        }
        
        // Reset the flag after a very short delay to prevent rapid successive calls
        setTimeout(() => {
            this.isAdvancing = false;
        }, 10);
    }
    
    completeWorkout() {
        this.stopTimer();
        this.isRunning = false;
        this.isPaused = false;
        this.currentExercise.textContent = 'Workout Complete! 🎉';
        this.timerDisplay.textContent = '00:00';
        this.timerDisplay.style.display = 'block';
        this.repsDisplay.style.display = 'none';
        this.repCompletion.style.display = 'none';
        this.progressFill.style.width = '100%';
        this.updateControls();
        this.updateWorkoutList();
        
        this.playCompletionSound();
        
        setTimeout(() => {
            alert('Workout completed! Great job! 💪');
        }, 500);
    }
    
    playCompletionSound() {
        setTimeout(() => this.playSound(523, 200), 0);
        setTimeout(() => this.playSound(659, 200), 200); 
        setTimeout(() => this.playSound(784, 400), 400);
    }
    
    updateDisplay() {
        this.timerDisplay.textContent = this.formatTime(this.timeRemaining);
        this.updateProgress();
    }
    
    updateProgress() {
        if (this.workout && this.workout.exercises.length > 0) {
            this.progressText.textContent = `Exercise ${this.currentExerciseIndex + 1} of ${this.workout.exercises.length}`;
        }
    }
    
    updateProgressBar() {
        if (!this.workout || this.currentExerciseIndex >= this.workout.exercises.length) return;
        
        const exercise = this.workout.exercises[this.currentExerciseIndex];
        const progress = ((exercise.duration - this.timeRemaining) / exercise.duration) * 100;
        this.progressFill.style.width = `${Math.max(0, Math.min(100, progress))}%`;
    }
    
    updateControls() {
        const currentExercise = this.workout && this.currentExerciseIndex < this.workout.exercises.length 
            ? this.workout.exercises[this.currentExerciseIndex] 
            : null;
        const isRepBased = currentExercise && currentExercise.exerciseType === 'reps';
        
        this.startBtn.disabled = this.isRunning;
        this.pauseBtn.disabled = !this.isRunning || isRepBased;
        this.skipBtn.disabled = !this.isRunning && !this.isPaused;
        
        // For rep-based exercises, enable skip when workout is running
        if (isRepBased && this.isRunning) {
            this.skipBtn.disabled = false;
        }
        
        // Enable complete rep button for rep exercises when not completed
        if (this.completeRepBtn) {
            if (isRepBased) {
                this.completeRepBtn.disabled = (currentExercise && currentExercise.completed);
            } else {
                // For timer exercises, button should not be visible anyway
                this.completeRepBtn.disabled = true;
            }
        }
    }
    
    formatTime(seconds) {
        const mins = Math.floor(seconds / 60);
        const secs = seconds % 60;
        return `${mins.toString().padStart(2, '0')}:${secs.toString().padStart(2, '0')}`;
    }
}

window.WorkoutTimer = WorkoutTimer;

document.addEventListener('DOMContentLoaded', () => {
    new WorkoutTimer();
});<|MERGE_RESOLUTION|>--- conflicted
+++ resolved
@@ -49,20 +49,9 @@
                     };
                     workout.exercises.push(currentExercise);
                 } else {
-<<<<<<< HEAD
-                    currentExercise = {
-                        name: exerciseLine,
-                        duration: 60,
-                        exerciseType: 'timer',
-                        type: 'exercise',
-                        description: ''
-                    };
-                    workout.exercises.push(currentExercise);
-=======
                     // For validation purposes, exercises should have explicit time formats
                     // If no time format is found, this could be an error
                     throw new Error(`Exercise "${exerciseLine}" is missing time format (e.g., "- 1:30")`);
->>>>>>> f37de6b4
                 }
             } else if (line.toLowerCase().startsWith('rest') && line.includes('-')) {
                 if (currentExercise && descriptionLines.length > 0) {
