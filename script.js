--- conflicted
+++ resolved
@@ -23,7 +23,6 @@
                 }
                 
                 const exerciseLine = line.replace(/^#{2,3}\s+/, '');
-<<<<<<< HEAD
                 
                 // Check for sets syntax: "Exercise Name - 3 sets x 0:30 / 0:15"
                 const setsMatch = exerciseLine.match(/^(.+?)\s*-\s*(\d+)\s+sets?\s*x\s*(\d+):(\d+)\s*\/\s*(\d+):(\d+)$/);
@@ -38,6 +37,7 @@
                         currentExercise = {
                             name: `${name.trim()} (Set ${setNum}/${numSets})`,
                             duration: exerciseDuration,
+                            exerciseType: 'timer',
                             type: 'exercise',
                             description: '',
                             setInfo: {
@@ -54,6 +54,7 @@
                             const restExercise = {
                                 name: 'Rest between sets',
                                 duration: restDuration,
+                                exerciseType: 'timer',
                                 type: 'rest',
                                 description: 'Rest before the next set',
                                 setInfo: {
@@ -71,11 +72,8 @@
                 
                 // Check for regular time syntax: "Exercise Name - 1:30"
                 const timeMatch = exerciseLine.match(/^(.+?)\s*-\s*(\d+):(\d+)$/);
-=======
-                const timeMatch = exerciseLine.match(/^(.+?)\s*-\s*(\d+):(\d+)$/);
+                // Check for rep syntax: "Exercise Name - 10 reps"
                 const repMatch = exerciseLine.match(/^(.+?)\s*-\s*(\d+)\s+reps?$/i);
-                
->>>>>>> 2f34e419
                 if (timeMatch) {
                     const [, name, minutes, seconds] = timeMatch;
                     const duration = parseInt(minutes) * 60 + parseInt(seconds);
