--- conflicted
+++ resolved
@@ -7,12 +7,9 @@
 import { ScreenWakeManager } from './screen-wake-manager.js';
 import { TrainingPlanManager } from './training-plan-manager.js';
 import { NavigationManager } from './navigation-manager.js';
-<<<<<<< HEAD
 import { SyncManager } from './sync-manager.js';
-=======
 import { UIUtils } from './ui-utils.js';
 import { APP_CONFIG, APP_UTILS } from './constants.js';
->>>>>>> 42ab31e5
 
 /**
  * Application initialization
