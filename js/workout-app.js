--- conflicted
+++ resolved
@@ -2109,7 +2109,6 @@
         
         return this.timerManager.formatTime(totalSeconds);
     }
-<<<<<<< HEAD
 
     /**
      * Handle initial hash navigation from URL
@@ -2123,6 +2122,4 @@
             }, 100); // Small delay to ensure DOM is ready
         }
     }
-=======
->>>>>>> 42ab31e5
 }